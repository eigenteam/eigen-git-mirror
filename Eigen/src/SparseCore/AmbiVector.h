--- conflicted
+++ resolved
@@ -73,13 +73,8 @@
       delete[] m_buffer;
       if (size<1000)
       {
-<<<<<<< HEAD
-        Index allocSize = (size * sizeof(ListEl))/sizeof(Scalar);
+        Index allocSize = (size * sizeof(ListEl) + sizeof(Scalar) - 1)/sizeof(Scalar);
         m_allocatedElements = convert_index((allocSize*sizeof(Scalar))/sizeof(ListEl));
-=======
-        Index allocSize = (size * sizeof(ListEl) + sizeof(Scalar) - 1)/sizeof(Scalar);
-        m_allocatedElements = (allocSize*sizeof(Scalar))/sizeof(ListEl);
->>>>>>> 3a0ef739
         m_buffer = new Scalar[allocSize];
       }
       else
