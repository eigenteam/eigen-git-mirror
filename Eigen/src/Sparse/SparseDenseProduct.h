--- conflicted
+++ resolved
@@ -169,42 +169,14 @@
       enum { LhsIsRowMajor = (_Lhs::Flags&RowMajorBit)==RowMajorBit };
       for(Index j=0; j<m_lhs.outerSize(); ++j)
       {
-<<<<<<< HEAD
-	      if(LhsIsRowMajor)
-	      {
-//		      Block<Dest,1,Dest::ColsAtCompileTime> dest_j(dest.row(LhsIsRowMajor ? j : 0)); // this does not work in all cases. Why?
-		      Block<Dest,1,Dest::ColsAtCompileTime> dest_j(dest, LhsIsRowMajor ? j : 0);
-		      for(LhsInnerIterator it(m_lhs,j); it ;++it)
-		      {
-			      dest_j += (alpha*it.value()) * m_rhs.row(it.index());
-		      }
-	      }
-	      else if(Rhs::ColsAtCompileTime==1)
-	      {
-		      typename Rhs::Scalar rhs_j = alpha * m_rhs.coeff(j,0);
-		      for(LhsInnerIterator it(m_lhs,j); it ;++it)
-		      {
-			      dest.coeffRef(it.index()) += it.value() * rhs_j;
-		      }
-	      }
-	      else
-	      {
-		      for(LhsInnerIterator it(m_lhs,j); it ;++it)
-		      {
-			      dest.row(it.index()) += (alpha*it.value()) * m_rhs.row(j);
-		      }
-	      }
-
-=======
         typename Rhs::Scalar rhs_j = alpha * m_rhs.coeff(LhsIsRowMajor ? 0 : j,0);
-        Block<Dest,1,Dest::ColsAtCompileTime> dest_j(dest.row(LhsIsRowMajor ? j : 0));
+        typename Dest::RowXpr dest_j(dest.row(LhsIsRowMajor ? j : 0));
         for(LhsInnerIterator it(m_lhs,j); it ;++it)
         {
           if(LhsIsRowMajor)                   dest_j += (alpha*it.value()) * m_rhs.row(it.index());
           else if(Rhs::ColsAtCompileTime==1)  dest.coeffRef(it.index()) += it.value() * rhs_j;
           else                                dest.row(it.index()) += (alpha*it.value()) * m_rhs.row(j);
         }
->>>>>>> 81ba0354
       }
     }
 
@@ -215,8 +187,8 @@
 
 // dense = dense * sparse
 namespace internal {
-	template<typename Lhs, typename Rhs>
-		struct traits<DenseTimeSparseProduct<Lhs,Rhs> >
+template<typename Lhs, typename Rhs>
+struct traits<DenseTimeSparseProduct<Lhs,Rhs> >
  : traits<ProductBase<DenseTimeSparseProduct<Lhs,Rhs>, Lhs, Rhs> >
 {
   typedef Dense StorageKind;
