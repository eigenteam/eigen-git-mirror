--- conflicted
+++ resolved
@@ -1023,20 +1023,6 @@
             RhsPacket B_0, B1, B2, B3, T0;
 
    #define EIGEN_GEBGP_ONESTEP(K) \
-<<<<<<< HEAD
-            traits.loadLhs(&blA[(0+2*K)*LhsProgress], A0);                    \
-            traits.loadLhs(&blA[(1+2*K)*LhsProgress], A1);                    \
-            traits.broadcastRhs(&blB[(0+4*K)*RhsProgress], B_0, B1, B2, B3);  \
-            traits.madd(A0, B_0, C0, T0);                                     \
-            traits.madd(A1, B_0, C4, B_0);                                    \
-            traits.madd(A0, B1,  C1, T0);                                     \
-            traits.madd(A1, B1,  C5, B1);                                     \
-            traits.madd(A0, B2,  C2, T0);                                     \
-            traits.madd(A1, B2,  C6, B2);                                     \
-            traits.madd(A0, B3,  C3, T0);                                     \
-            traits.madd(A1, B3,  C7, B3)
-
-=======
             do {                                                                \
               EIGEN_ASM_COMMENT("begin step of gebp micro kernel 2pX4");        \
               EIGEN_ASM_COMMENT("Note: these asm comments work around bug 935!"); \
@@ -1054,7 +1040,6 @@
               EIGEN_ASM_COMMENT("end step of gebp micro kernel 2pX4");          \
             } while(false)
             
->>>>>>> c25d19c1
             internal::prefetch(blB+(48+0));
             EIGEN_GEBGP_ONESTEP(0);
             EIGEN_GEBGP_ONESTEP(1);
@@ -1459,16 +1444,6 @@
 
               B_0 = blB[0];
               B_1 = blB[1];
-<<<<<<< HEAD
-              MADD(cj,A0,B_0,C0,  B_0);
-              MADD(cj,A0,B_1,C1,  B_1);
-
-              B_0 = blB[2];
-              B_1 = blB[3];
-              MADD(cj,A0,B_0,C2,  B_0);
-              MADD(cj,A0,B_1,C3,  B_1);
-
-=======
               CJMADD(cj,A0,B_0,C0,  B_0);
               CJMADD(cj,A0,B_1,C1,  B_1);
               
@@ -1477,7 +1452,6 @@
               CJMADD(cj,A0,B_0,C2,  B_0);
               CJMADD(cj,A0,B_1,C3,  B_1);
               
->>>>>>> c25d19c1
               blB += 4;
             }
             res(i, j2 + 0) += alpha * C0;
