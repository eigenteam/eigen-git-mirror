--- conflicted
+++ resolved
@@ -126,12 +126,9 @@
 
       IsRowMajor = int(Flags) & RowMajorBit, /**< True if this expression is row major. */
 
-<<<<<<< HEAD
       InnerSizeAtCompileTime = int(IsVectorAtCompileTime) ? SizeAtCompileTime
                              : int(Flags)&RowMajorBit ? ColsAtCompileTime : RowsAtCompileTime,
 
-=======
->>>>>>> 9aa5e418
       CoeffReadCost = ei_traits<Derived>::CoeffReadCost,
         /**< This is a rough measure of how expensive it is to read one coefficient from
           * this expression.
