// This file is part of Eigen, a lightweight C++ template library
// for linear algebra.
//
// Copyright (C) 2009 Claire Maurice
// Copyright (C) 2009 Gael Guennebaud <g.gael@free.fr>
//
// Eigen is free software; you can redistribute it and/or
// modify it under the terms of the GNU Lesser General Public
// License as published by the Free Software Foundation; either
// version 3 of the License, or (at your option) any later version.
//
// Alternatively, you can redistribute it and/or
// modify it under the terms of the GNU General Public License as
// published by the Free Software Foundation; either version 2 of
// the License, or (at your option) any later version.
//
// Eigen is distributed in the hope that it will be useful, but WITHOUT ANY
// WARRANTY; without even the implied warranty of MERCHANTABILITY or FITNESS
// FOR A PARTICULAR PURPOSE. See the GNU Lesser General Public License or the
// GNU General Public License for more details.
//
// You should have received a copy of the GNU Lesser General Public
// License and a copy of the GNU General Public License along with
// Eigen. If not, see <http://www.gnu.org/licenses/>.

#ifndef EIGEN_COMPLEX_EIGEN_SOLVER_H
#define EIGEN_COMPLEX_EIGEN_SOLVER_H

/** \eigenvalues_module \ingroup Eigenvalues_Module
  * \nonstableyet
  *
  * \class ComplexEigenSolver
  *
  * \brief Computes eigenvalues and eigenvectors of general complex matrices
  *
  * \tparam _MatrixType the type of the matrix of which we are
  * computing the eigendecomposition; this is expected to be an
  * instantiation of the Matrix class template.
  *
  * The eigenvalues and eigenvectors of a matrix \f$ A \f$ are scalars
  * \f$ \lambda \f$ and vectors \f$ v \f$ such that \f$ Av = \lambda v
  * \f$.  If \f$ D \f$ is a diagonal matrix with the eigenvalues on
  * the diagonal, and \f$ V \f$ is a matrix with the eigenvectors as
  * its columns, then \f$ A V = V D \f$. The matrix \f$ V \f$ is
  * almost always invertible, in which case we have \f$ A = V D V^{-1}
  * \f$. This is called the eigendecomposition.
  *
  * The main function in this class is compute(), which computes the
  * eigenvalues and eigenvectors of a given function. The
  * documentation for that function contains an example showing the
  * main features of the class.
  *
  * \sa class EigenSolver, class SelfAdjointEigenSolver
  */
template<typename _MatrixType> class ComplexEigenSolver
{
  public:
    typedef _MatrixType MatrixType;
    enum {
      RowsAtCompileTime = MatrixType::RowsAtCompileTime,
      ColsAtCompileTime = MatrixType::ColsAtCompileTime,
      Options = MatrixType::Options,
      MaxRowsAtCompileTime = MatrixType::MaxRowsAtCompileTime,
      MaxColsAtCompileTime = MatrixType::MaxColsAtCompileTime
    };

    /** \brief Scalar type for matrices of type \p _MatrixType. */
    typedef typename MatrixType::Scalar Scalar;
    typedef typename NumTraits<Scalar>::Real RealScalar;
<<<<<<< HEAD
    typedef std::complex<RealScalar> Complex;
    typedef typename ei_plain_col_type<MatrixType, Complex>::type EigenvalueType;
    typedef Matrix<Complex, RowsAtCompileTime, ColsAtCompileTime, Options, MaxRowsAtCompileTime, ColsAtCompileTime> EigenvectorType;

    /**
    * \brief Default Constructor.
    *
    * The default constructor is useful in cases in which the user intends to
    * perform decompositions via ComplexEigenSolver::compute(const MatrixType&).
    */
=======
    
    /** \brief Complex scalar type for \p _MatrixType. 
      *
      * This is \c std::complex<Scalar> if #Scalar is real (e.g.,
      * \c float or \c double) and just \c Scalar if #Scalar is
      * complex.
      */
    typedef std::complex<RealScalar> ComplexScalar;

    /** \brief Type for vector of eigenvalues as returned by eigenvalues(). 
      *
      * This is a column vector with entries of type #ComplexScalar.
      * The length of the vector is the size of \p _MatrixType.
      */
    typedef Matrix<ComplexScalar, ColsAtCompileTime, 1, Options, MaxColsAtCompileTime, 1> EigenvalueType;

    /** \brief Type for matrix of eigenvectors as returned by eigenvectors(). 
      *
      * This is a square matrix with entries of type #ComplexScalar. 
      * The size is the same as the size of \p _MatrixType.
      */
    typedef Matrix<ComplexScalar, RowsAtCompileTime, ColsAtCompileTime, Options, MaxRowsAtCompileTime, ColsAtCompileTime> EigenvectorType;

    /** \brief Default constructor.
      *
      * The default constructor is useful in cases in which the user intends to
      * perform decompositions via compute().
      */
>>>>>>> 2d182177
    ComplexEigenSolver() : m_eivec(), m_eivalues(), m_isInitialized(false)
    {}

    /** \brief Constructor; computes eigendecomposition of given matrix. 
      * 
      * \param[in]  matrix  Square matrix whose eigendecomposition is to be computed.
      *
      * This constructor calls compute() to compute the eigendecomposition.
      */
    ComplexEigenSolver(const MatrixType& matrix)
            : m_eivec(matrix.rows(),matrix.cols()),
              m_eivalues(matrix.cols()),
              m_isInitialized(false)
    {
      compute(matrix);
    }

    /** \brief Returns the eigenvectors of given matrix. 
      *
      * It is assumed that either the constructor
      * ComplexEigenSolver(const MatrixType& matrix) or the member
      * function compute(const MatrixType& matrix) has been called
      * before to compute the eigendecomposition of a matrix. This
      * function returns a matrix whose columns are the
      * eigenvectors. Column \f$ k \f$ is an eigenvector
      * corresponding to eigenvalue number \f$ k \f$ as returned by
      * eigenvalues().  The eigenvectors are normalized to have
      * (Euclidean) norm equal to one. The matrix returned by this
      * function is the matrix \f$ V \f$ in the eigendecomposition \f$
      * A = V D V^{-1} \f$, if it exists.
      *
      * Example: \include ComplexEigenSolver_eigenvectors.cpp
      * Output: \verbinclude ComplexEigenSolver_eigenvectors.out
      */
    EigenvectorType eigenvectors() const
    {
      ei_assert(m_isInitialized && "ComplexEigenSolver is not initialized.");
      return m_eivec;
    }

    /** \brief Returns the eigenvalues of given matrix. 
      *
      * It is assumed that either the constructor
      * ComplexEigenSolver(const MatrixType& matrix) or the member
      * function compute(const MatrixType& matrix) has been called
      * before to compute the eigendecomposition of a matrix. This
      * function returns a column vector containing the
      * eigenvalues. Eigenvalues are repeated according to their
      * algebraic multiplicity, so there are as many eigenvalues as
      * rows in the matrix.
      *
      * Example: \include ComplexEigenSolver_eigenvalues.cpp
      * Output: \verbinclude ComplexEigenSolver_eigenvalues.out
      */
    EigenvalueType eigenvalues() const
    {
      ei_assert(m_isInitialized && "ComplexEigenSolver is not initialized.");
      return m_eivalues;
    }

    /** \brief Computes eigendecomposition of given matrix. 
      * 
      * \param[in]  matrix  Square matrix whose eigendecomposition is to be computed.
      *
      * This function computes the eigenvalues and eigenvectors of \p
      * matrix.  The eigenvalues() and eigenvectors() functions can be
      * used to retrieve the computed eigendecomposition.
      *
      * The matrix is first reduced to Schur form using the
      * ComplexSchur class. The Schur decomposition is then used to
      * compute the eigenvalues and eigenvectors.
      *
      * The cost of the computation is dominated by the cost of the
      * Schur decomposition, which is \f$ O(n^3) \f$ where \f$ n \f$
      * is the size of the matrix.
      *
      * Example: \include ComplexEigenSolver_compute.cpp
      * Output: \verbinclude ComplexEigenSolver_compute.out
      */
    void compute(const MatrixType& matrix);

  protected:
    EigenvectorType m_eivec;
    EigenvalueType m_eivalues;
    bool m_isInitialized;
};


template<typename MatrixType>
void ComplexEigenSolver<MatrixType>::compute(const MatrixType& matrix)
{
  // this code is inspired from Jampack
  assert(matrix.cols() == matrix.rows());
  const int n = matrix.cols();
  const RealScalar matrixnorm = matrix.norm();

  // Step 1: Do a complex Schur decomposition, A = U T U^*
  // The eigenvalues are on the diagonal of T.
  ComplexSchur<MatrixType> schur(matrix);
  m_eivalues = schur.matrixT().diagonal();

  // Step 2: Compute X such that T = X D X^(-1), where D is the diagonal of T.
  // The matrix X is unit triangular.
  EigenvectorType X = EigenvectorType::Zero(n, n);
  for(int k=n-1 ; k>=0 ; k--)
  {
    X.coeffRef(k,k) = ComplexScalar(1.0,0.0);
    // Compute X(i,k) using the (i,k) entry of the equation X T = D X
    for(int i=k-1 ; i>=0 ; i--)
    {
      X.coeffRef(i,k) = -schur.matrixT().coeff(i,k);
      if(k-i-1>0)
        X.coeffRef(i,k) -= (schur.matrixT().row(i).segment(i+1,k-i-1) * X.col(k).segment(i+1,k-i-1)).value();
      ComplexScalar z = schur.matrixT().coeff(i,i) - schur.matrixT().coeff(k,k);
      if(z==ComplexScalar(0))
      {
	// If the i-th and k-th eigenvalue are equal, then z equals 0. 
	// Use a small value instead, to prevent division by zero.
        ei_real_ref(z) = NumTraits<RealScalar>::epsilon() * matrixnorm;
      }
      X.coeffRef(i,k) = X.coeff(i,k) / z;
    }
  }

  // Step 3: Compute V as V = U X; now A = U T U^* = U X D X^(-1) U^* = V D V^(-1)
  m_eivec = schur.matrixU() * X;
  // .. and normalize the eigenvectors
  for(int k=0 ; k<n ; k++)
  {
    m_eivec.col(k).normalize();
  }
  m_isInitialized = true;

  // Step 4: Sort the eigenvalues
  for (int i=0; i<n; i++)
  {
    int k;
    m_eivalues.cwiseAbs().tail(n-i).minCoeff(&k);
    if (k != 0)
    {
      k += i;
      std::swap(m_eivalues[k],m_eivalues[i]);
      m_eivec.col(i).swap(m_eivec.col(k));
    }
  }
}



#endif // EIGEN_COMPLEX_EIGEN_SOLVER_H<|MERGE_RESOLUTION|>--- conflicted
+++ resolved
@@ -67,19 +67,7 @@
     /** \brief Scalar type for matrices of type \p _MatrixType. */
     typedef typename MatrixType::Scalar Scalar;
     typedef typename NumTraits<Scalar>::Real RealScalar;
-<<<<<<< HEAD
-    typedef std::complex<RealScalar> Complex;
-    typedef typename ei_plain_col_type<MatrixType, Complex>::type EigenvalueType;
-    typedef Matrix<Complex, RowsAtCompileTime, ColsAtCompileTime, Options, MaxRowsAtCompileTime, ColsAtCompileTime> EigenvectorType;
-
-    /**
-    * \brief Default Constructor.
-    *
-    * The default constructor is useful in cases in which the user intends to
-    * perform decompositions via ComplexEigenSolver::compute(const MatrixType&).
-    */
-=======
-    
+
     /** \brief Complex scalar type for \p _MatrixType. 
       *
       * This is \c std::complex<Scalar> if #Scalar is real (e.g.,
@@ -107,7 +95,6 @@
       * The default constructor is useful in cases in which the user intends to
       * perform decompositions via compute().
       */
->>>>>>> 2d182177
     ComplexEigenSolver() : m_eivec(), m_eivalues(), m_isInitialized(false)
     {}
 
