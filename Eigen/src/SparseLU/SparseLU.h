--- conflicted
+++ resolved
@@ -2,7 +2,7 @@
 // for linear algebra.
 //
 // Copyright (C) 2012 Désiré Nuentsa-Wakam <desire.nuentsa_wakam@inria.fr>
-// Copyright (C) 2012-2014 Gael Guennebaud <gael.guennebaud@inria.fr>
+// Copyright (C) 2012 Gael Guennebaud <gael.guennebaud@inria.fr>
 //
 // This Source Code Form is subject to the terms of the Mozilla
 // Public License v. 2.0. If a copy of the MPL was not distributed
@@ -14,7 +14,7 @@
 
 namespace Eigen {
 
-template <typename _MatrixType, typename _OrderingType = COLAMDOrdering<typename _MatrixType::StorageIndex> > class SparseLU;
+template <typename _MatrixType, typename _OrderingType = COLAMDOrdering<typename _MatrixType::Index> > class SparseLU;
 template <typename MappedSparseMatrixType> struct SparseLUMatrixLReturnType;
 template <typename MatrixLType, typename MatrixUType> struct SparseLUMatrixUReturnType;
 
@@ -70,32 +70,27 @@
   * \sa \ref OrderingMethods_Module
   */
 template <typename _MatrixType, typename _OrderingType>
-class SparseLU : public SparseSolverBase<SparseLU<_MatrixType,_OrderingType> >, public internal::SparseLUImpl<typename _MatrixType::Scalar, typename _MatrixType::StorageIndex>
+class SparseLU : public internal::SparseLUImpl<typename _MatrixType::Scalar, typename _MatrixType::Index>
 {
-  protected:
-    typedef SparseSolverBase<SparseLU<_MatrixType,_OrderingType> > APIBase;
-    using APIBase::m_isInitialized;
   public:
-    using APIBase::_solve_impl;
-    
     typedef _MatrixType MatrixType; 
     typedef _OrderingType OrderingType;
     typedef typename MatrixType::Scalar Scalar; 
     typedef typename MatrixType::RealScalar RealScalar; 
-    typedef typename MatrixType::StorageIndex StorageIndex;
-    typedef SparseMatrix<Scalar,ColMajor,StorageIndex> NCMatrix;
-    typedef internal::MappedSuperNodalMatrix<Scalar, StorageIndex> SCMatrix;
+    typedef typename MatrixType::Index Index; 
+    typedef SparseMatrix<Scalar,ColMajor,Index> NCMatrix;
+    typedef internal::MappedSuperNodalMatrix<Scalar, Index> SCMatrix; 
     typedef Matrix<Scalar,Dynamic,1> ScalarVector;
-    typedef Matrix<StorageIndex,Dynamic,1> IndexVector;
-    typedef PermutationMatrix<Dynamic, Dynamic, StorageIndex> PermutationType;
-    typedef internal::SparseLUImpl<Scalar, StorageIndex> Base;
+    typedef Matrix<Index,Dynamic,1> IndexVector;
+    typedef PermutationMatrix<Dynamic, Dynamic, Index> PermutationType;
+    typedef internal::SparseLUImpl<Scalar, Index> Base;
     
   public:
-    SparseLU():m_lastError(""),m_Ustore(0,0,0,0,0,0),m_symmetricmode(false),m_diagpivotthresh(1.0),m_detPermR(1)
+    SparseLU():m_isInitialized(true),m_lastError(""),m_Ustore(0,0,0,0,0,0),m_symmetricmode(false),m_diagpivotthresh(1.0),m_detPermR(1)
     {
       initperfvalues(); 
     }
-    explicit SparseLU(const MatrixType& matrix):m_lastError(""),m_Ustore(0,0,0,0,0,0),m_symmetricmode(false),m_diagpivotthresh(1.0),m_detPermR(1)
+    SparseLU(const MatrixType& matrix):m_isInitialized(true),m_lastError(""),m_Ustore(0,0,0,0,0,0),m_symmetricmode(false),m_diagpivotthresh(1.0),m_detPermR(1)
     {
       initperfvalues(); 
       compute(matrix);
@@ -146,9 +141,9 @@
       * y = b; matrixU().solveInPlace(y);
       * \endcode
       */
-    SparseLUMatrixUReturnType<SCMatrix,MappedSparseMatrix<Scalar,ColMajor,StorageIndex> > matrixU() const
-    {
-      return SparseLUMatrixUReturnType<SCMatrix, MappedSparseMatrix<Scalar,ColMajor,StorageIndex> >(m_Lstore, m_Ustore);
+    SparseLUMatrixUReturnType<SCMatrix,MappedSparseMatrix<Scalar,ColMajor,Index> > matrixU() const
+    {
+      return SparseLUMatrixUReturnType<SCMatrix, MappedSparseMatrix<Scalar,ColMajor,Index> >(m_Lstore, m_Ustore);
     }
 
     /**
@@ -173,7 +168,6 @@
       m_diagpivotthresh = thresh; 
     }
 
-#ifdef EIGEN_PARSED_BY_DOXYGEN
     /** \returns the solution X of \f$ A X = B \f$ using the current decomposition of A.
       *
       * \warning the destination matrix X in X = this->solve(B) must be colmun-major.
@@ -181,8 +175,26 @@
       * \sa compute()
       */
     template<typename Rhs>
-    inline const Solve<SparseLU, Rhs> solve(const MatrixBase<Rhs>& B) const;
-#endif // EIGEN_PARSED_BY_DOXYGEN
+    inline const internal::solve_retval<SparseLU, Rhs> solve(const MatrixBase<Rhs>& B) const 
+    {
+      eigen_assert(m_factorizationIsOk && "SparseLU is not initialized."); 
+      eigen_assert(rows()==B.rows()
+                    && "SparseLU::solve(): invalid number of rows of the right hand side matrix B");
+          return internal::solve_retval<SparseLU, Rhs>(*this, B.derived());
+    }
+
+    /** \returns the solution X of \f$ A X = B \f$ using the current decomposition of A.
+      *
+      * \sa compute()
+      */
+    template<typename Rhs>
+    inline const internal::sparse_solve_retval<SparseLU, Rhs> solve(const SparseMatrixBase<Rhs>& B) const 
+    {
+      eigen_assert(m_factorizationIsOk && "SparseLU is not initialized."); 
+      eigen_assert(rows()==B.rows()
+                    && "SparseLU::solve(): invalid number of rows of the right hand side matrix B");
+          return internal::sparse_solve_retval<SparseLU, Rhs>(*this, B.derived());
+    }
     
     /** \brief Reports whether previous computation was successful.
       *
@@ -207,11 +219,7 @@
     }
 
     template<typename Rhs, typename Dest>
-<<<<<<< HEAD
     bool _solve(const MatrixBase<Rhs> &B, MatrixBase<Dest> &X_base) const
-=======
-    bool _solve_impl(const MatrixBase<Rhs> &B, MatrixBase<Dest> &X_base) const
->>>>>>> f3f316f5
     {
       Dest& X(X_base.derived());
       eigen_assert(m_factorizationIsOk && "The matrix should be factorized first");
@@ -247,9 +255,8 @@
       *
       * \sa logAbsDeterminant(), signDeterminant()
       */
-    Scalar absDeterminant()
-    {
-      using std::abs;
+     Scalar absDeterminant()
+    {
       eigen_assert(m_factorizationIsOk && "The matrix should be factorized first.");
       // Initialize with the determinant of the row matrix
       Scalar det = Scalar(1.);
@@ -260,47 +267,41 @@
         for (typename SCMatrix::InnerIterator it(m_Lstore, j); it; ++it)
         {
           if(it.index() == j)
-<<<<<<< HEAD
-=======
           {
-            det *= abs(it.value());
+            det *= (std::abs)(it.value());
             break;
           }
         }
-      }
-      return det;
-    }
-
-    /** \returns the natural log of the absolute value of the determinant of the matrix
-      * of which **this is the QR decomposition
-      *
-      * \note This method is useful to work around the risk of overflow/underflow that's
-      * inherent to the determinant computation.
-      *
-      * \sa absDeterminant(), signDeterminant()
-      */
-    Scalar logAbsDeterminant() const
-    {
-      using std::log;
-      using std::abs;
-
-      eigen_assert(m_factorizationIsOk && "The matrix should be factorized first.");
-      Scalar det = Scalar(0.);
-      for (Index j = 0; j < this->cols(); ++j)
-      {
-        for (typename SCMatrix::InnerIterator it(m_Lstore, j); it; ++it)
-        {
-          if(it.row() < j) continue;
-          if(it.row() == j)
->>>>>>> f3f316f5
-          {
-            det += log(abs(it.value()));
-            break;
-          }
-        }
-      }
-      return det;
-    }
+       }
+       return det;
+     }
+
+     /** \returns the natural log of the absolute value of the determinant of the matrix
+       * of which **this is the QR decomposition
+       *
+       * \note This method is useful to work around the risk of overflow/underflow that's
+       * inherent to the determinant computation.
+       *
+       * \sa absDeterminant(), signDeterminant()
+       */
+     Scalar logAbsDeterminant() const
+     {
+       eigen_assert(m_factorizationIsOk && "The matrix should be factorized first.");
+       Scalar det = Scalar(0.);
+       for (Index j = 0; j < this->cols(); ++j)
+       {
+         for (typename SCMatrix::InnerIterator it(m_Lstore, j); it; ++it)
+         {
+           if(it.row() < j) continue;
+           if(it.row() == j)
+           {
+             det += (std::log)((std::abs)(it.value()));
+             break;
+           }
+         }
+       }
+       return det;
+     }
 
     /** \returns A number representing the sign of the determinant
       *
@@ -352,7 +353,7 @@
           }
         }
       }
-      return det * (m_detPermR * m_detPermC);
+      return det * Scalar(m_detPermR * m_detPermC);
     }
 
   protected:
@@ -369,12 +370,13 @@
       
     // Variables 
     mutable ComputationInfo m_info;
+    bool m_isInitialized;
     bool m_factorizationIsOk;
     bool m_analysisIsOk;
     std::string m_lastError;
     NCMatrix m_mat; // The input (permuted ) matrix 
     SCMatrix m_Lstore; // The lower triangular matrix (supernodal)
-    MappedSparseMatrix<Scalar,ColMajor,StorageIndex> m_Ustore; // The upper triangular matrix
+    MappedSparseMatrix<Scalar,ColMajor,Index> m_Ustore; // The upper triangular matrix
     PermutationType m_perm_c; // Column permutation 
     PermutationType m_perm_r ; // Row permutation
     IndexVector m_etree; // Column elimination tree 
@@ -384,7 +386,7 @@
     // SparseLU options 
     bool m_symmetricmode;
     // values for performance 
-    internal::perfvalues m_perfv;
+    internal::perfvalues<Index> m_perfv; 
     RealScalar m_diagpivotthresh; // Specifies the threshold used for a diagonal entry to be an acceptable pivot
     Index m_nnzL, m_nnzU; // Nonzeros in L and U factors
     Index m_detPermR, m_detPermC; // Determinants of the permutation matrices
@@ -413,32 +415,30 @@
   
   //TODO  It is possible as in SuperLU to compute row and columns scaling vectors to equilibrate the matrix mat.
   
-  // Firstly, copy the whole input matrix. 
+  OrderingType ord; 
+  ord(mat,m_perm_c);
+  
+  // Apply the permutation to the column of the input  matrix
+  //First copy the whole input matrix. 
   m_mat = mat;
-  
-  // Compute fill-in ordering
-  OrderingType ord; 
-  ord(m_mat,m_perm_c);
-  
-  // Apply the permutation to the column of the input  matrix
-  if (m_perm_c.size())
-  {
+  if (m_perm_c.size()) {
     m_mat.uncompress(); //NOTE: The effect of this command is only to create the InnerNonzeros pointers. FIXME : This vector is filled but not subsequently used.  
-    // Then, permute only the column pointers
-    ei_declare_aligned_stack_constructed_variable(StorageIndex,outerIndexPtr,mat.cols()+1,mat.isCompressed()?const_cast<StorageIndex*>(mat.outerIndexPtr()):0);
-    
-    // If the input matrix 'mat' is uncompressed, then the outer-indices do not match the ones of m_mat, and a copy is thus needed.
-    if(!mat.isCompressed()) 
-      IndexVector::Map(outerIndexPtr, mat.cols()+1) = IndexVector::Map(m_mat.outerIndexPtr(),mat.cols()+1);
-    
-    // Apply the permutation and compute the nnz per column.
+    //Then, permute only the column pointers
+    const Index * outerIndexPtr;
+    if (mat.isCompressed()) outerIndexPtr = mat.outerIndexPtr();
+    else
+    {
+      Index *outerIndexPtr_t = new Index[mat.cols()+1];
+      for(Index i = 0; i <= mat.cols(); i++) outerIndexPtr_t[i] = m_mat.outerIndexPtr()[i];
+      outerIndexPtr = outerIndexPtr_t;
+    }
     for (Index i = 0; i < mat.cols(); i++)
     {
       m_mat.outerIndexPtr()[m_perm_c.indices()(i)] = outerIndexPtr[i];
       m_mat.innerNonZeroPtr()[m_perm_c.indices()(i)] = outerIndexPtr[i+1] - outerIndexPtr[i];
     }
+    if(!mat.isCompressed()) delete[] outerIndexPtr;
   }
-  
   // Compute the column elimination tree of the permuted matrix 
   IndexVector firstRowElt;
   internal::coletree(m_mat, m_etree,firstRowElt); 
@@ -447,7 +447,7 @@
   if (!m_symmetricmode) {
     IndexVector post, iwork; 
     // Post order etree
-    internal::treePostorder(StorageIndex(m_mat.cols()), m_etree, post); 
+    internal::treePostorder(m_mat.cols(), m_etree, post); 
       
    
     // Renumber etree in postorder 
@@ -499,9 +499,7 @@
   eigen_assert(m_analysisIsOk && "analyzePattern() should be called first"); 
   eigen_assert((matrix.rows() == matrix.cols()) && "Only for squared matrices");
   
-  typedef typename IndexVector::Scalar StorageIndex; 
-  
-  m_isInitialized = true;
+  typedef typename IndexVector::Scalar Index; 
   
   
   // Apply the column permutation computed in analyzepattern()
@@ -511,11 +509,11 @@
   {
     m_mat.uncompress(); //NOTE: The effect of this command is only to create the InnerNonzeros pointers.
     //Then, permute only the column pointers
-    const StorageIndex * outerIndexPtr;
+    const Index * outerIndexPtr;
     if (matrix.isCompressed()) outerIndexPtr = matrix.outerIndexPtr();
     else
     {
-      StorageIndex* outerIndexPtr_t = new StorageIndex[matrix.cols()+1];
+      Index* outerIndexPtr_t = new Index[matrix.cols()+1];
       for(Index i = 0; i <= matrix.cols(); i++) outerIndexPtr_t[i] = m_mat.outerIndexPtr()[i];
       outerIndexPtr = outerIndexPtr_t;
     }
@@ -529,7 +527,7 @@
   else 
   { //FIXME This should not be needed if the empty permutation is handled transparently
     m_perm_c.resize(matrix.cols());
-    for(StorageIndex i = 0; i < matrix.cols(); ++i) m_perm_c.indices()(i) = i;
+    for(Index i = 0; i < matrix.cols(); ++i) m_perm_c.indices()(i) = i;
   }
   
   Index m = m_mat.rows();
@@ -694,7 +692,7 @@
   // Create supernode matrix L 
   m_Lstore.setInfos(m, n, m_glu.lusup, m_glu.xlusup, m_glu.lsub, m_glu.xlsub, m_glu.supno, m_glu.xsup); 
   // Create the column major upper sparse matrix  U; 
-  new (&m_Ustore) MappedSparseMatrix<Scalar, ColMajor, StorageIndex> ( m, n, m_nnzU, m_glu.xusub.data(), m_glu.usub.data(), m_glu.ucol.data() );
+  new (&m_Ustore) MappedSparseMatrix<Scalar, ColMajor, Index> ( m, n, m_nnzU, m_glu.xusub.data(), m_glu.usub.data(), m_glu.ucol.data() ); 
   
   m_info = Success;
   m_factorizationIsOk = true;
@@ -703,8 +701,9 @@
 template<typename MappedSupernodalType>
 struct SparseLUMatrixLReturnType : internal::no_assignment_operator
 {
+  typedef typename MappedSupernodalType::Index Index;
   typedef typename MappedSupernodalType::Scalar Scalar;
-  explicit SparseLUMatrixLReturnType(const MappedSupernodalType& mapL) : m_mapL(mapL)
+  SparseLUMatrixLReturnType(const MappedSupernodalType& mapL) : m_mapL(mapL)
   { }
   Index rows() { return m_mapL.rows(); }
   Index cols() { return m_mapL.cols(); }
@@ -719,8 +718,9 @@
 template<typename MatrixLType, typename MatrixUType>
 struct SparseLUMatrixUReturnType : internal::no_assignment_operator
 {
+  typedef typename MatrixLType::Index Index;
   typedef typename MatrixLType::Scalar Scalar;
-  explicit SparseLUMatrixUReturnType(const MatrixLType& mapL, const MatrixUType& mapU)
+  SparseLUMatrixUReturnType(const MatrixLType& mapL, const MatrixUType& mapU)
   : m_mapL(mapL),m_mapU(mapU)
   { }
   Index rows() { return m_mapL.rows(); }
@@ -729,7 +729,7 @@
   template<typename Dest>   void solveInPlace(MatrixBase<Dest> &X) const
   {
     Index nrhs = X.cols();
-    Index n    = X.rows();
+    Index n = X.rows();
     // Backward solve with U
     for (Index k = m_mapL.nsuper(); k >= 0; k--)
     {
@@ -770,6 +770,35 @@
   const MatrixUType& m_mapU;
 };
 
+namespace internal {
+  
+template<typename _MatrixType, typename Derived, typename Rhs>
+struct solve_retval<SparseLU<_MatrixType,Derived>, Rhs>
+  : solve_retval_base<SparseLU<_MatrixType,Derived>, Rhs>
+{
+  typedef SparseLU<_MatrixType,Derived> Dec;
+  EIGEN_MAKE_SOLVE_HELPERS(Dec,Rhs)
+
+  template<typename Dest> void evalTo(Dest& dst) const
+  {
+    dec()._solve(rhs(),dst);
+  }
+};
+
+template<typename _MatrixType, typename Derived, typename Rhs>
+struct sparse_solve_retval<SparseLU<_MatrixType,Derived>, Rhs>
+  : sparse_solve_retval_base<SparseLU<_MatrixType,Derived>, Rhs>
+{
+  typedef SparseLU<_MatrixType,Derived> Dec;
+  EIGEN_MAKE_SPARSE_SOLVE_HELPERS(Dec,Rhs)
+
+  template<typename Dest> void evalTo(Dest& dst) const
+  {
+    this->defaultEvalTo(dst);
+  }
+};
+} // end namespace internal
+
 } // End namespace Eigen 
 
 #endif